--- conflicted
+++ resolved
@@ -27,7 +27,6 @@
     batch_size = 4
 
     shuffle = True
-<<<<<<< HEAD
     dataset = TauDataset('data/taus')
     dataset.blacklist([ # Remove a bunch of bad events
         'data/taus/110_nanoML_98.npz',
@@ -40,20 +39,6 @@
         'data/taus/32_nanoML_45.npz',
         'data/taus/5_nanoML_51.npz',
         'data/taus/86_nanoML_97.npz',
-=======
-    dataset = TauDataset('/home/klijnsma/data/taus')
-    dataset.blacklist([ # Remove a bunch of zero-object events
-        '/home/klijnsma/data/taus/110_nanoML_98.npz',
-        '/home/klijnsma/data/taus/113_nanoML_13.npz',
-        '/home/klijnsma/data/taus/124_nanoML_77.npz',
-        '/home/klijnsma/data/taus/128_nanoML_70.npz',
-        '/home/klijnsma/data/taus/149_nanoML_90.npz',
-        '/home/klijnsma/data/taus/153_nanoML_22.npz',
-        '/home/klijnsma/data/taus/26_nanoML_93.npz',
-        '/home/klijnsma/data/taus/32_nanoML_45.npz',
-        '/home/klijnsma/data/taus/5_nanoML_51.npz',
-        '/home/klijnsma/data/taus/86_nanoML_97.npz',
->>>>>>> 117f7c0b
         ])
     if args.dry:
         keep = .005
